# Capacitor Camera Preview
Capacitor plugin that allows camera interaction from Javascript and HTML (based on 
cordova-plugin-camera-preview) **Releases are being kept up to date when appropriate. However, this plugin 
is under constant development. As such it is recommended to use master to always have the latest fixes & 
features.** **PR's are greatly appreciated. Maintainer(s) wanted.** <!-- # Features <ul>
  <li>Start a camera preview from HTML code.</li>
  <li>Maintain HTML interactivity.</li>
  <li>Drag the preview box.</li>
  <li>Set camera color effect.</li>
  <li>Send the preview box to back of the HTML content.</li>
  <li>Set a custom position for the camera preview box.</li>
  <li>Set a custom size for the preview box.</li>
  <li>Set a custom alpha for the preview box.</li>
  <li>Set the focus mode, zoom, color effects, exposure mode, white balance mode and exposure 
compensation</li>
  <li>Tap to focus</li> </ul> -->
# Fork notations
Changed the method of obtaining video permissions for the web because the current one has compatibility 
issues with some browsers. Current is: ```javascript navigator.permissions.query({ name: "camera" 
}).then(res => {
  if (res.state == "denied") {
    reject({ message: "permission failed" });
  }
});
``` New implementation: ```javascript navigator.mediaDevices.getUserMedia({audio:true, video:true}) ``` 
Following the Mozilla Developers recomendation: 
[MediaDevices](https://developer.mozilla.org/en-US/docs/Web/API/MediaDevices/getUserMedia)

# Installation
<<<<<<< HEAD
<!-- Use any one of the installation methods listed below depending on which framework you use. --> <!-- To 
install the master version with latest fixes and features --> <!-- ``` cordova plugin add 
https://github.com/cordova-plugin-camera-preview/cordova-plugin-camera-preview.git ionic cordova plugin add 
https://github.com/cordova-plugin-camera-preview/cordova-plugin-camera-preview.git meteor add 
cordova:cordova-plugin-camera-preview@https://github.com/cordova-plugin-camera-preview/cordova-plugin-camera-preview.git#[latest_commit_id] 
<plugin spec="https://github.com/cordova-plugin-camera-preview/cordova-plugin-camera-preview.git" 
source="git" /> ``` --> <!-- or if you want to use the last released version on npm --> ``` yarn add 
@capacitor-community/camera-preview or npm install @capacitor-community/camera-preview ```
=======

<!-- Use any one of the installation methods listed below depending on which framework you use. -->

<!-- To install the master version with latest fixes and features -->

<!-- ```
cordova plugin add https://github.com/cordova-plugin-camera-preview/cordova-plugin-camera-preview.git

ionic cordova plugin add https://github.com/cordova-plugin-camera-preview/cordova-plugin-camera-preview.git

meteor add cordova:cordova-plugin-camera-preview@https://github.com/cordova-plugin-camera-preview/cordova-plugin-camera-preview.git#[latest_commit_id]

<plugin spec="https://github.com/cordova-plugin-camera-preview/cordova-plugin-camera-preview.git" source="git" />
``` -->

<!-- or if you want to use the last released version on npm -->

```
yarn add @capacitor-community/camera-preview

or

npm install @capacitor-community/camera-preview
```
Then run
```
npx cap sync
```

>>>>>>> 85b6be7b
#### Android Quirks
On Android remember to add the plugin to `MainActivity` ```java import 
com.ahm.capacitor.camera.preview.CameraPreview; this.init(savedInstanceState, new ArrayList<Class<? extends 
Plugin>>() {{
      // Additional plugins you've installed go here
      // Ex: add(TotallyAwesomePlugin.class);
      add(CameraPreview.class);
}});
```
#### Web Quirks
Add `import '@capacitor-community/camera-preview'` to you entry script in ionic on `app.module.ts`, so 
capacitor can register the web platform from the plugin <!--
#### iOS Quirks
If you are developing for iOS 10+ you must also add the following to your config.xml ```xml <config-file 
platform="ios" target="*-Info.plist" parent="NSCameraUsageDescription" overwrite="true">
  <string>Allow the app to use your camera</string> </config-file> --> <!-- or for Phonegap --> <!-- 
<gap:config-file platform="ios" target="*-Info.plist" parent="NSCameraUsageDescription" overwrite="true">
  <string>Allow the app to use your camera</string> </gap:config-file> ``` --> <!--
#### Android Quirks (older devices)
When using the plugin for older devices, the camera preview will take the focus inside the app once 
initialized. In order to prevent the app from closing when a user presses the back button, the event for 
the camera view is disabled. If you still want the user to navigate, you can add a listener for the back 
event for the preview (see <code>[onBackButton](#onBackButton)</code>)
 -->
# Methods
### start(options)
Starts the camera preview instance. <br>
| Option | values | descriptions | 
|----------|---------------|------------------------------------------------------------------------|
<<<<<<< HEAD
| position | front \| rear | Show front or rear camera when start the preview. Defaults to front | width | 
| number | (optional) The preview width in pixels, default window.screen.width (applicable to the android 
| and ios platforms only) | height | number | (optional) The preview height in pixels, default 
| window.screen.height (applicable to the android and ios platforms only) | x | number | (optional) The x 
| origin, default 0 (applicable to the android and ios platforms only) | y | number | (optional) The y 
| origin, default 0 (applicable to the android and ios platforms only) | toBack | boolean | (optional) 
| Brings your html in front of your preview, default false (applicable to the android and ios platforms 
| only) | paddingBottom | number | (optional) The preview bottom padding in pixes. Useful to keep the 
| appropriate preview sizes when orientation changes (applicable to the android and ios platforms only) | 
| rotateWhenOrientationChanged | boolean | (optional) Rotate preview when orientation changes (applicable 
| to the ios platforms only; default value is true) |
<!-- <strong>Options:</strong> All options stated are optional and will default to values here * `x` - 
Defaults to 0 * `y` - Defaults to 0 * `width` - Defaults to window.screen.width * `height` - Defaults to 
window.screen.height * `camera` - See <code>[CAMERA_DIRECTION](#camera_Settings.CameraDirection)</code> - 
Defaults to front camera * `toBack` - Defaults to false - Set to true if you want your html in front of 
your preview * `tapPhoto` - Defaults to true - Does not work if toBack is set to false in which case you 
use the takePicture method * `tapFocus` - Defaults to false - Allows the user to tap to focus, when the 
view is in the foreground * `previewDrag` - Defaults to false - Does not work if toBack is set to false * 
`storeToFile` - Defaults to false - Capture images to a file and return back the file path instead of 
returning base64 encoded data. * `disableExifHeaderStripping` - Defaults to false - **Android Only** - 
Disable automatic rotation of the image, and let the browser deal with it (keep reading on how to achieve 
it) --> ```javascript import { Plugins } from "@capacitor/core" const { CameraPreview } = Plugins; import { 
CameraPreviewOptions } from '@capacitor-community/camera-preview'; const cameraPreviewOptions: 
CameraPreviewOptions = {
=======
| position | front \| rear | Show front or rear camera when start the preview. Defaults to front    |
| width    | number        | (optional) The preview width in pixels, default window.screen.width (applicable to the android and ios platforms only)                                                                 |
| height   | number        | (optional) The preview height in pixels, default window.screen.height  (applicable to the android and ios platforms only)                                                              |
| x        | number        | (optional) The x origin, default 0 (applicable to the android and ios platforms only)    |
| y        | number        | (optional) The y origin, default 0 (applicable to the android and ios platforms only)    |
| toBack   | boolean       | (optional) Brings your html in front of your preview, default false (applicable to the android and ios platforms only) |
| paddingBottom | number       | (optional) The preview bottom padding in pixes. Useful to keep the appropriate preview sizes when orientation changes (applicable to the android and ios platforms only)           |
| rotateWhenOrientationChanged | boolean   | (optional) Rotate preview when orientation changes (applicable to the ios platforms only; default value is true)                                                      |
| storeToFile | boolean       | (optional) Capture images to a file and return back the file path instead of returning base64 encoded data, default false. |
| disableExifHeaderStripping | boolean       | (optional) Disable automatic rotation of the image, and let the browser deal with it, default true (applicable to the android and ios platforms only) |

<!-- <strong>Options:</strong>
All options stated are optional and will default to values here

* `x` - Defaults to 0
* `y` - Defaults to 0
* `width` - Defaults to window.screen.width
* `height` - Defaults to window.screen.height
* `camera` - See <code>[CAMERA_DIRECTION](#camera_Settings.CameraDirection)</code> - Defaults to front camera
* `toBack` - Defaults to false - Set to true if you want your html in front of your preview
* `tapPhoto` - Defaults to true - Does not work if toBack is set to false in which case you use the takePicture method
* `tapFocus` - Defaults to false - Allows the user to tap to focus, when the view is in the foreground
* `previewDrag` - Defaults to false - Does not work if toBack is set to false
* `storeToFile` - Defaults to false - Capture images to a file and return back the file path instead of returning base64 encoded data.
* `disableExifHeaderStripping` - Defaults to false - **Android Only** - Disable automatic rotation of the image, and let the browser deal with it (keep reading on how to achieve it) -->

```javascript
import { Plugins } from "@capacitor/core"
const { CameraPreview } = Plugins;
import { CameraPreviewOptions } from '@capacitor-community/camera-preview';

const cameraPreviewOptions: CameraPreviewOptions = {
>>>>>>> 85b6be7b
  position: 'rear',
  height: 1920,
  width: 1080
};
CameraPreview.start(cameraPreviewOptions); ``` Remember to add the style below on your app's HTML or body 
element: ```css ion-content {
  --background: transparent;
}
``` Take into account that this will make transparent all ion-content on application, if you want to show 
camera preview only in one page, just add a cutom class to your ion-content and make it transparent: ```css 
.my-custom-camera-preview-content {
  --background: transparent;
}
```
### stop()
<info>Stops the camera preview instance.</info><br/> ```javascript CameraPreview.stop(); ```
### flip()
<info>Switch between rear and front camera only for android and ios, web is not supported</info> 
```javascript CameraPreview.flip() ``` <!-- ### switchCamera([successCallback, errorCallback]) <info>Switch 
between the rear camera and front camera, if available.</info><br/> ```javascript 
CameraPreview.switchCamera(); ```
### show([successCallback, errorCallback])
<info>Show the camera preview box.</info><br/> ```javascript CameraPreview.show(); ```
### hide([successCallback, errorCallback])
<info>Hide the camera preview box.</info><br/> ```javascript CameraPreview.hide(); ``` -->
### capture(options)
| Option | values | descriptions | 
|----------|---------------|----------------------------------------------------------------------|
| quality | number | (optional) The picture quality, 0 - 100, default 85 | width | number | (optional) The 
| picture width, default 0 (Device default) | height | number | (optional) The picture height, default 0 
| (Device default) |
<!-- <info>Take the picture. If width and height are not specified or are 0 it will use the defaults. If 
width and height are specified, it will choose a supported photo size that is closest to width and height 
specified and has closest aspect ratio to the preview. The argument `quality` defaults to `85` and 
specifies the quality/compression value: `0=max compression`, `100=max quality`.</info><br/> --> 
```javascript import { CameraPreviewFlashMode } from 'c@capacitor-community/camera-preview'; const 
cameraPreviewPictureOptions: CameraPreviewPictureOptions = {
  quality: 50
};
const result = await CameraPreview.capture(cameraPreviewPictureOptions); const base64PictureData = 
result.value; // do sometime with base64PictureData ```
### getSupportedFlashModes()
<info>Get the flash modes supported by the camera device currently started. Returns an array containing 
supported flash modes. See <code>[FLASH_MODE](#camera_Settings.FlashMode)</code> for possible values that 
can be returned</info><br/> ```javascript import { CameraPreviewFlashMode } from 
'@capacitor-community/camera-preview'; const flashModes = await CameraPreview.getSupportedFlashModes(); 
const supportedFlashModes: CameraPreviewFlashMode[] = flashModes.result; ```
### setFlashMode(options)
<info>Set the flash mode. See <code>[FLASH_MODE](#camera_Settings.FlashMode)</code> for details about the 
possible values for flashMode.</info><br/> ```javascript const CameraPreviewFlashMode: 
CameraPreviewFlashMode = 'torch'; CameraPreview.setFlashMode(cameraPreviewFlashMode); ```
### startRecordVideo(options) ---- ANDROID only
<info>Start capturing video</info><br/> ```javascript const cameraPreviewOptions: CameraPreviewOptions = {
  position: 'front',
  width: window.screen.width,
  height: window.screen.height,
};
CameraPreview.startRecordVideo(cameraPreviewOptions); ```
### stopCaptureVideo() ---- ANDROID only
<info>Finish capturing a video. The captured video will be returned as a file path and the video format is 
.mp4</info><br/> ```javascript const resultRecordVideo = await CameraPreview.stopRecordVideo(); 
this.stopCamera(); ```
# Settings
<a name="camera_Settings.FlashMode"></a>
### FLASH_MODE
<info>Flash mode settings:</info><br/>
| Name | Type | Default | Note | ------- | ------- | ------- | ------------- | OFF | string | off | | ON | 
| string | on | | AUTO | string | auto | | RED_EYE | string | red-eye | Android Only | TORCH | string | 
| torch | |
<!--
# Settings
<a name="camera_Settings.FocusMode"></a>
### FOCUS_MODE
<info>Focus mode settings:</info><br/>
| Name | Type | Default | Note | --- | --- | --- | --- | FIXED | string | fixed | | AUTO | string | auto | 
| |
| CONTINUOUS | string | continuous | IOS Only | CONTINUOUS_PICTURE | string | continuous-picture | Android 
| Only | CONTINUOUS_VIDEO | string | continuous-video | Android Only | EDOF | string | edof | Android Only 
| |
| INFINITY | string | infinity | Android Only | MACRO | string | macro | Android Only |
<a name="camera_Settings.FlashMode"></a>
### FLASH_MODE
<info>Flash mode settings:</info><br/>
| Name | Type | Default | Note | --- | --- | --- | --- | OFF | string | off | | ON | string | on | | AUTO | 
| string | auto | | RED_EYE | string | red-eye | Android Only | TORCH | string | torch | |
<a name="camera_Settings.CameraDirection"></a>
### CAMERA_DIRECTION
<info>Camera direction settings:</info><br/>
| Name | Type | Default | --- | --- | --- | BACK | string | back | FRONT | string | front |
<a name="camera_Settings.ColorEffect"></a>
### COLOR_EFFECT
<info>Color effect settings:</info><br/>
| Name | Type | Default | Note | --- | --- | --- | --- | AQUA | string | aqua | Android Only | BLACKBOARD | 
| string | blackboard | Android Only | MONO | string | mono | | NEGATIVE | string | negative | | NONE | 
| string | none | | POSTERIZE | string | posterize | | SEPIA | string | sepia | | SOLARIZE | string | 
| solarize | Android Only | WHITEBOARD | string | whiteboard | Android Only |
<a name="camera_Settings.ExposureMode"></a>
### EXPOSURE_MODE
<info>Exposure mode settings:</info><br/>
| Name | Type | Default | Note | --- | --- | --- | --- | AUTO | string | auto | IOS Only | CONTINUOUS | 
| string | continuous | | CUSTOM | string | custom | | LOCK | string | lock | IOS Only |
Note: Use AUTO to allow the device automatically adjusts the exposure once and then changes the exposure 
mode to LOCK. <a name="camera_Settings.WhiteBalanceMode"></a>
### WHITE_BALANCE_MODE
<info>White balance mode settings:</info><br/>
| Name | Type | Default | Note | --- | --- | --- | --- | LOCK | string | lock | | AUTO | string | auto | | 
| CONTINUOUS | string | continuous | IOS Only | INCANDESCENT | string | incandescent | | CLOUDY_DAYLIGHT | 
| string | cloudy-daylight | | DAYLIGHT | string | daylight | | FLUORESCENT | string | fluorescent | | 
| SHADE | string | shade | | TWILIGHT | string | twilight | | WARM_FLUORESCENT | string | warm-fluorescent 
| | |
# IOS Quirks
It is not possible to use your computers webcam during testing in the simulator, you must device test.
# Customize Android Support Library versions (Android only)
The default `ANDROID_SUPPORT_LIBRARY_VERSION` is set to `26+`. If you need a different version, add 
argument `--variable ANDROID_SUPPORT_LIBRARY_VERSION="{version}"`. Or edit `config.xml` with following, 
```xml <plugin name="cordova-plugin-camera-preview" spec="X.X.X">
  <variable name="ANDROID_SUPPORT_LIBRARY_VERSION" value="26+" /> </plugin> ```
# Sample App
<a 
href="https://github.com/cordova-plugin-camera-preview/cordova-plugin-camera-preview-sample-app">cordova-plugin-camera-preview-sample-app</a> 
for a complete working Cordova example for Android and iOS platforms.
# Screenshots
<img 
src="https://raw.githubusercontent.com/cordova-plugin-camera-preview/cordova-plugin-camera-preview/master/img/android-1.png"/> 
<img hspace="20" 
src="https://raw.githubusercontent.com/cordova-plugin-camera-preview/cordova-plugin-camera-preview/master/img/android-2.png"/>
# Credits
Maintained by [Weston Ganger](https://westonganger.com) - [@westonganger](https://github.com/westonganger) 
Created by Marcel Barbosa Pinto [@mbppower](https://github.com/mbppower) Â -->
# Demo
A working example can be found at 
[Demo](https://github.com/capacitor-community/camera-preview/tree/master/demo)<|MERGE_RESOLUTION|>--- conflicted
+++ resolved
@@ -1,8 +1,14 @@
 # Capacitor Camera Preview
-Capacitor plugin that allows camera interaction from Javascript and HTML (based on 
-cordova-plugin-camera-preview) **Releases are being kept up to date when appropriate. However, this plugin 
-is under constant development. As such it is recommended to use master to always have the latest fixes & 
-features.** **PR's are greatly appreciated. Maintainer(s) wanted.** <!-- # Features <ul>
+
+Capacitor plugin that allows camera interaction from Javascript and HTML (based on cordova-plugin-camera-preview)
+
+**Releases are being kept up to date when appropriate. However, this plugin is under constant development. As such it is recommended to use master to always have the latest fixes & features.**
+
+**PR's are greatly appreciated. Maintainer(s) wanted.**
+
+<!-- # Features
+
+<ul>
   <li>Start a camera preview from HTML code.</li>
   <li>Maintain HTML interactivity.</li>
   <li>Drag the preview box.</li>
@@ -11,32 +17,11 @@
   <li>Set a custom position for the camera preview box.</li>
   <li>Set a custom size for the preview box.</li>
   <li>Set a custom alpha for the preview box.</li>
-  <li>Set the focus mode, zoom, color effects, exposure mode, white balance mode and exposure 
-compensation</li>
-  <li>Tap to focus</li> </ul> -->
-# Fork notations
-Changed the method of obtaining video permissions for the web because the current one has compatibility 
-issues with some browsers. Current is: ```javascript navigator.permissions.query({ name: "camera" 
-}).then(res => {
-  if (res.state == "denied") {
-    reject({ message: "permission failed" });
-  }
-});
-``` New implementation: ```javascript navigator.mediaDevices.getUserMedia({audio:true, video:true}) ``` 
-Following the Mozilla Developers recomendation: 
-[MediaDevices](https://developer.mozilla.org/en-US/docs/Web/API/MediaDevices/getUserMedia)
+  <li>Set the focus mode, zoom, color effects, exposure mode, white balance mode and exposure compensation</li>
+  <li>Tap to focus</li>
+</ul> -->
 
 # Installation
-<<<<<<< HEAD
-<!-- Use any one of the installation methods listed below depending on which framework you use. --> <!-- To 
-install the master version with latest fixes and features --> <!-- ``` cordova plugin add 
-https://github.com/cordova-plugin-camera-preview/cordova-plugin-camera-preview.git ionic cordova plugin add 
-https://github.com/cordova-plugin-camera-preview/cordova-plugin-camera-preview.git meteor add 
-cordova:cordova-plugin-camera-preview@https://github.com/cordova-plugin-camera-preview/cordova-plugin-camera-preview.git#[latest_commit_id] 
-<plugin spec="https://github.com/cordova-plugin-camera-preview/cordova-plugin-camera-preview.git" 
-source="git" /> ``` --> <!-- or if you want to use the last released version on npm --> ``` yarn add 
-@capacitor-community/camera-preview or npm install @capacitor-community/camera-preview ```
-=======
 
 <!-- Use any one of the installation methods listed below depending on which framework you use. -->
 
@@ -66,62 +51,54 @@
 npx cap sync
 ```
 
->>>>>>> 85b6be7b
 #### Android Quirks
-On Android remember to add the plugin to `MainActivity` ```java import 
-com.ahm.capacitor.camera.preview.CameraPreview; this.init(savedInstanceState, new ArrayList<Class<? extends 
-Plugin>>() {{
+
+On Android remember to add the plugin to `MainActivity`
+```java
+import com.ahm.capacitor.camera.preview.CameraPreview;
+
+
+this.init(savedInstanceState, new ArrayList<Class<? extends Plugin>>() {{
       // Additional plugins you've installed go here
       // Ex: add(TotallyAwesomePlugin.class);
       add(CameraPreview.class);
 }});
 ```
+
 #### Web Quirks
-Add `import '@capacitor-community/camera-preview'` to you entry script in ionic on `app.module.ts`, so 
-capacitor can register the web platform from the plugin <!--
+Add `import '@capacitor-community/camera-preview'` to you entry script in ionic on `app.module.ts`, so capacitor can register the web platform from the plugin
+<!--
 #### iOS Quirks
-If you are developing for iOS 10+ you must also add the following to your config.xml ```xml <config-file 
-platform="ios" target="*-Info.plist" parent="NSCameraUsageDescription" overwrite="true">
-  <string>Allow the app to use your camera</string> </config-file> --> <!-- or for Phonegap --> <!-- 
-<gap:config-file platform="ios" target="*-Info.plist" parent="NSCameraUsageDescription" overwrite="true">
-  <string>Allow the app to use your camera</string> </gap:config-file> ``` --> <!--
+If you are developing for iOS 10+ you must also add the following to your config.xml
+
+```xml
+<config-file platform="ios" target="*-Info.plist" parent="NSCameraUsageDescription" overwrite="true">
+  <string>Allow the app to use your camera</string>
+</config-file> -->
+
+<!-- or for Phonegap -->
+
+<!-- <gap:config-file platform="ios" target="*-Info.plist" parent="NSCameraUsageDescription" overwrite="true">
+  <string>Allow the app to use your camera</string>
+</gap:config-file>
+``` -->
+<!--
 #### Android Quirks (older devices)
-When using the plugin for older devices, the camera preview will take the focus inside the app once 
-initialized. In order to prevent the app from closing when a user presses the back button, the event for 
-the camera view is disabled. If you still want the user to navigate, you can add a listener for the back 
-event for the preview (see <code>[onBackButton](#onBackButton)</code>)
+When using the plugin for older devices, the camera preview will take the focus inside the app once initialized.
+In order to prevent the app from closing when a user presses the back button, the event for the camera view is disabled.
+If you still want the user to navigate, you can add a listener for the back event for the preview
+(see <code>[onBackButton](#onBackButton)</code>)
  -->
+
 # Methods
+
 ### start(options)
-Starts the camera preview instance. <br>
-| Option | values | descriptions | 
+
+Starts the camera preview instance.
+<br>
+
+| Option   | values        | descriptions                                                           |
 |----------|---------------|------------------------------------------------------------------------|
-<<<<<<< HEAD
-| position | front \| rear | Show front or rear camera when start the preview. Defaults to front | width | 
-| number | (optional) The preview width in pixels, default window.screen.width (applicable to the android 
-| and ios platforms only) | height | number | (optional) The preview height in pixels, default 
-| window.screen.height (applicable to the android and ios platforms only) | x | number | (optional) The x 
-| origin, default 0 (applicable to the android and ios platforms only) | y | number | (optional) The y 
-| origin, default 0 (applicable to the android and ios platforms only) | toBack | boolean | (optional) 
-| Brings your html in front of your preview, default false (applicable to the android and ios platforms 
-| only) | paddingBottom | number | (optional) The preview bottom padding in pixes. Useful to keep the 
-| appropriate preview sizes when orientation changes (applicable to the android and ios platforms only) | 
-| rotateWhenOrientationChanged | boolean | (optional) Rotate preview when orientation changes (applicable 
-| to the ios platforms only; default value is true) |
-<!-- <strong>Options:</strong> All options stated are optional and will default to values here * `x` - 
-Defaults to 0 * `y` - Defaults to 0 * `width` - Defaults to window.screen.width * `height` - Defaults to 
-window.screen.height * `camera` - See <code>[CAMERA_DIRECTION](#camera_Settings.CameraDirection)</code> - 
-Defaults to front camera * `toBack` - Defaults to false - Set to true if you want your html in front of 
-your preview * `tapPhoto` - Defaults to true - Does not work if toBack is set to false in which case you 
-use the takePicture method * `tapFocus` - Defaults to false - Allows the user to tap to focus, when the 
-view is in the foreground * `previewDrag` - Defaults to false - Does not work if toBack is set to false * 
-`storeToFile` - Defaults to false - Capture images to a file and return back the file path instead of 
-returning base64 encoded data. * `disableExifHeaderStripping` - Defaults to false - **Android Only** - 
-Disable automatic rotation of the image, and let the browser deal with it (keep reading on how to achieve 
-it) --> ```javascript import { Plugins } from "@capacitor/core" const { CameraPreview } = Plugins; import { 
-CameraPreviewOptions } from '@capacitor-community/camera-preview'; const cameraPreviewOptions: 
-CameraPreviewOptions = {
-=======
 | position | front \| rear | Show front or rear camera when start the preview. Defaults to front    |
 | width    | number        | (optional) The preview width in pixels, default window.screen.width (applicable to the android and ios platforms only)                                                                 |
 | height   | number        | (optional) The preview height in pixels, default window.screen.height  (applicable to the android and ios platforms only)                                                              |
@@ -154,136 +131,277 @@
 import { CameraPreviewOptions } from '@capacitor-community/camera-preview';
 
 const cameraPreviewOptions: CameraPreviewOptions = {
->>>>>>> 85b6be7b
   position: 'rear',
   height: 1920,
   width: 1080
 };
-CameraPreview.start(cameraPreviewOptions); ``` Remember to add the style below on your app's HTML or body 
-element: ```css ion-content {
+CameraPreview.start(cameraPreviewOptions);
+```
+
+Remember to add the style below on your app's HTML or body element:
+
+```css
+ion-content {
   --background: transparent;
 }
-``` Take into account that this will make transparent all ion-content on application, if you want to show 
-camera preview only in one page, just add a cutom class to your ion-content and make it transparent: ```css 
+```
+Take into account that this will make transparent all ion-content on application, if you want to show camera preview only in one page, just add a cutom class to your ion-content and make it transparent:
+
+```css
 .my-custom-camera-preview-content {
   --background: transparent;
 }
 ```
+
 ### stop()
-<info>Stops the camera preview instance.</info><br/> ```javascript CameraPreview.stop(); ```
+
+<info>Stops the camera preview instance.</info><br/>
+
+```javascript
+CameraPreview.stop();
+```
+
 ### flip()
-<info>Switch between rear and front camera only for android and ios, web is not supported</info> 
-```javascript CameraPreview.flip() ``` <!-- ### switchCamera([successCallback, errorCallback]) <info>Switch 
-between the rear camera and front camera, if available.</info><br/> ```javascript 
-CameraPreview.switchCamera(); ```
+<info>Switch between rear and front camera only for android and ios, web is not supported</info>
+```javascript
+CameraPreview.flip()
+```
+
+<!-- ### switchCamera([successCallback, errorCallback])
+
+<info>Switch between the rear camera and front camera, if available.</info><br/>
+
+```javascript
+CameraPreview.switchCamera();
+```
+
 ### show([successCallback, errorCallback])
-<info>Show the camera preview box.</info><br/> ```javascript CameraPreview.show(); ```
+
+<info>Show the camera preview box.</info><br/>
+
+```javascript
+CameraPreview.show();
+```
+
 ### hide([successCallback, errorCallback])
-<info>Hide the camera preview box.</info><br/> ```javascript CameraPreview.hide(); ``` -->
+
+<info>Hide the camera preview box.</info><br/>
+
+```javascript
+CameraPreview.hide();
+``` -->
+
 ### capture(options)
-| Option | values | descriptions | 
+
+| Option   | values        | descriptions                                                         |
 |----------|---------------|----------------------------------------------------------------------|
-| quality | number | (optional) The picture quality, 0 - 100, default 85 | width | number | (optional) The 
-| picture width, default 0 (Device default) | height | number | (optional) The picture height, default 0 
-| (Device default) |
-<!-- <info>Take the picture. If width and height are not specified or are 0 it will use the defaults. If 
-width and height are specified, it will choose a supported photo size that is closest to width and height 
-specified and has closest aspect ratio to the preview. The argument `quality` defaults to `85` and 
-specifies the quality/compression value: `0=max compression`, `100=max quality`.</info><br/> --> 
-```javascript import { CameraPreviewFlashMode } from 'c@capacitor-community/camera-preview'; const 
-cameraPreviewPictureOptions: CameraPreviewPictureOptions = {
+| quality  | number        | (optional) The picture quality, 0 - 100, default 85                  |
+| width    | number        | (optional) The picture width, default 0 (Device default)             |
+| height   | number        | (optional) The picture height, default 0 (Device default)            |
+
+<!-- <info>Take the picture. If width and height are not specified or are 0 it will use the defaults. If width and height are specified, it will choose a supported photo size that is closest to width and height specified and has closest aspect ratio to the preview. The argument `quality` defaults to `85` and specifies the quality/compression value: `0=max compression`, `100=max quality`.</info><br/> -->
+
+```javascript
+import { CameraPreviewFlashMode } from 'c@capacitor-community/camera-preview';
+
+const cameraPreviewPictureOptions: CameraPreviewPictureOptions = {
   quality: 50
 };
-const result = await CameraPreview.capture(cameraPreviewPictureOptions); const base64PictureData = 
-result.value; // do sometime with base64PictureData ```
+
+const result = await CameraPreview.capture(cameraPreviewPictureOptions);
+const base64PictureData = result.value;
+
+// do sometime with base64PictureData
+
+```
+
 ### getSupportedFlashModes()
-<info>Get the flash modes supported by the camera device currently started. Returns an array containing 
-supported flash modes. See <code>[FLASH_MODE](#camera_Settings.FlashMode)</code> for possible values that 
-can be returned</info><br/> ```javascript import { CameraPreviewFlashMode } from 
-'@capacitor-community/camera-preview'; const flashModes = await CameraPreview.getSupportedFlashModes(); 
-const supportedFlashModes: CameraPreviewFlashMode[] = flashModes.result; ```
+
+<info>Get the flash modes supported by the camera device currently started. Returns an array containing supported flash modes. See <code>[FLASH_MODE](#camera_Settings.FlashMode)</code> for possible values that can be returned</info><br/>
+
+```javascript
+import { CameraPreviewFlashMode } from '@capacitor-community/camera-preview';
+
+const flashModes = await CameraPreview.getSupportedFlashModes();
+const supportedFlashModes: CameraPreviewFlashMode[] = flashModes.result;
+```
 ### setFlashMode(options)
-<info>Set the flash mode. See <code>[FLASH_MODE](#camera_Settings.FlashMode)</code> for details about the 
-possible values for flashMode.</info><br/> ```javascript const CameraPreviewFlashMode: 
-CameraPreviewFlashMode = 'torch'; CameraPreview.setFlashMode(cameraPreviewFlashMode); ```
-### startRecordVideo(options) ---- ANDROID only
-<info>Start capturing video</info><br/> ```javascript const cameraPreviewOptions: CameraPreviewOptions = {
+
+<info>Set the flash mode. See <code>[FLASH_MODE](#camera_Settings.FlashMode)</code> for details about the possible values for flashMode.</info><br/>
+
+```javascript
+const CameraPreviewFlashMode: CameraPreviewFlashMode = 'torch';
+
+CameraPreview.setFlashMode(cameraPreviewFlashMode);
+```
+
+### startRecordVideo(options)  ---- ANDROID only
+
+<info>Start capturing video</info><br/>
+
+```javascript
+const cameraPreviewOptions: CameraPreviewOptions = {
   position: 'front',
   width: window.screen.width,
   height: window.screen.height,
 };
-CameraPreview.startRecordVideo(cameraPreviewOptions); ```
-### stopCaptureVideo() ---- ANDROID only
-<info>Finish capturing a video. The captured video will be returned as a file path and the video format is 
-.mp4</info><br/> ```javascript const resultRecordVideo = await CameraPreview.stopRecordVideo(); 
-this.stopCamera(); ```
+
+CameraPreview.startRecordVideo(cameraPreviewOptions);
+```
+
+### stopCaptureVideo()  ---- ANDROID only
+
+<info>Finish capturing a video. The captured video will be returned as a file path and the video format is .mp4</info><br/>
+
+```javascript
+const resultRecordVideo = await CameraPreview.stopRecordVideo();
+this.stopCamera();
+```
+
 # Settings
+
 <a name="camera_Settings.FlashMode"></a>
+
 ### FLASH_MODE
+
 <info>Flash mode settings:</info><br/>
-| Name | Type | Default | Note | ------- | ------- | ------- | ------------- | OFF | string | off | | ON | 
-| string | on | | AUTO | string | auto | | RED_EYE | string | red-eye | Android Only | TORCH | string | 
-| torch | |
+
+| Name    | Type    | Default | Note          |
+| ------- | ------- | ------- | ------------- |
+| OFF     | string  | off     |               |
+| ON      | string  | on      |               |
+| AUTO    | string  | auto    |               |
+| RED_EYE | string  | red-eye | Android Only  |
+| TORCH   | string  | torch   |               |
+
 <!--
+
 # Settings
+
 <a name="camera_Settings.FocusMode"></a>
+
 ### FOCUS_MODE
+
 <info>Focus mode settings:</info><br/>
-| Name | Type | Default | Note | --- | --- | --- | --- | FIXED | string | fixed | | AUTO | string | auto | 
-| |
-| CONTINUOUS | string | continuous | IOS Only | CONTINUOUS_PICTURE | string | continuous-picture | Android 
-| Only | CONTINUOUS_VIDEO | string | continuous-video | Android Only | EDOF | string | edof | Android Only 
-| |
-| INFINITY | string | infinity | Android Only | MACRO | string | macro | Android Only |
+
+| Name | Type | Default | Note |
+| --- | --- | --- | --- |
+| FIXED | string | fixed |  |
+| AUTO | string | auto |  |
+| CONTINUOUS | string | continuous | IOS Only |
+| CONTINUOUS_PICTURE | string | continuous-picture | Android Only |
+| CONTINUOUS_VIDEO | string | continuous-video | Android Only |
+| EDOF | string | edof | Android Only |
+| INFINITY | string | infinity | Android Only |
+| MACRO | string | macro | Android Only |
+
 <a name="camera_Settings.FlashMode"></a>
+
 ### FLASH_MODE
+
 <info>Flash mode settings:</info><br/>
-| Name | Type | Default | Note | --- | --- | --- | --- | OFF | string | off | | ON | string | on | | AUTO | 
-| string | auto | | RED_EYE | string | red-eye | Android Only | TORCH | string | torch | |
+
+| Name | Type | Default | Note |
+| --- | --- | --- | --- |
+| OFF | string | off |  |
+| ON | string | on |  |
+| AUTO | string | auto |  |
+| RED_EYE | string | red-eye | Android Only |
+| TORCH | string | torch |  |
+
 <a name="camera_Settings.CameraDirection"></a>
+
 ### CAMERA_DIRECTION
+
 <info>Camera direction settings:</info><br/>
-| Name | Type | Default | --- | --- | --- | BACK | string | back | FRONT | string | front |
+
+| Name | Type | Default |
+| --- | --- | --- |
+| BACK | string | back |
+| FRONT | string | front |
+
 <a name="camera_Settings.ColorEffect"></a>
+
 ### COLOR_EFFECT
+
 <info>Color effect settings:</info><br/>
-| Name | Type | Default | Note | --- | --- | --- | --- | AQUA | string | aqua | Android Only | BLACKBOARD | 
-| string | blackboard | Android Only | MONO | string | mono | | NEGATIVE | string | negative | | NONE | 
-| string | none | | POSTERIZE | string | posterize | | SEPIA | string | sepia | | SOLARIZE | string | 
-| solarize | Android Only | WHITEBOARD | string | whiteboard | Android Only |
+
+| Name | Type | Default | Note |
+| --- | --- | --- | --- |
+| AQUA | string | aqua | Android Only |
+| BLACKBOARD | string | blackboard | Android Only |
+| MONO | string | mono | |
+| NEGATIVE | string | negative | |
+| NONE | string | none | |
+| POSTERIZE | string | posterize | |
+| SEPIA | string | sepia | |
+| SOLARIZE | string | solarize | Android Only |
+| WHITEBOARD | string | whiteboard | Android Only |
+
 <a name="camera_Settings.ExposureMode"></a>
+
 ### EXPOSURE_MODE
+
 <info>Exposure mode settings:</info><br/>
-| Name | Type | Default | Note | --- | --- | --- | --- | AUTO | string | auto | IOS Only | CONTINUOUS | 
-| string | continuous | | CUSTOM | string | custom | | LOCK | string | lock | IOS Only |
-Note: Use AUTO to allow the device automatically adjusts the exposure once and then changes the exposure 
-mode to LOCK. <a name="camera_Settings.WhiteBalanceMode"></a>
+
+| Name | Type | Default | Note |
+| --- | --- | --- | --- |
+| AUTO | string | auto | IOS Only |
+| CONTINUOUS | string | continuous | |
+| CUSTOM | string | custom | |
+| LOCK | string | lock | IOS Only |
+
+Note: Use AUTO to allow the device automatically adjusts the exposure once and then changes the exposure mode to LOCK.
+
+<a name="camera_Settings.WhiteBalanceMode"></a>
+
 ### WHITE_BALANCE_MODE
+
 <info>White balance mode settings:</info><br/>
-| Name | Type | Default | Note | --- | --- | --- | --- | LOCK | string | lock | | AUTO | string | auto | | 
-| CONTINUOUS | string | continuous | IOS Only | INCANDESCENT | string | incandescent | | CLOUDY_DAYLIGHT | 
-| string | cloudy-daylight | | DAYLIGHT | string | daylight | | FLUORESCENT | string | fluorescent | | 
-| SHADE | string | shade | | TWILIGHT | string | twilight | | WARM_FLUORESCENT | string | warm-fluorescent 
-| | |
+
+| Name | Type | Default | Note |
+| --- | --- | --- | --- |
+| LOCK | string | lock | |
+| AUTO | string | auto | |
+| CONTINUOUS | string | continuous | IOS Only |
+| INCANDESCENT | string | incandescent | |
+| CLOUDY_DAYLIGHT | string | cloudy-daylight | |
+| DAYLIGHT | string | daylight | |
+| FLUORESCENT | string | fluorescent | |
+| SHADE | string | shade | |
+| TWILIGHT | string | twilight | |
+| WARM_FLUORESCENT | string | warm-fluorescent | |
+
 # IOS Quirks
 It is not possible to use your computers webcam during testing in the simulator, you must device test.
+
 # Customize Android Support Library versions (Android only)
-The default `ANDROID_SUPPORT_LIBRARY_VERSION` is set to `26+`. If you need a different version, add 
-argument `--variable ANDROID_SUPPORT_LIBRARY_VERSION="{version}"`. Or edit `config.xml` with following, 
-```xml <plugin name="cordova-plugin-camera-preview" spec="X.X.X">
-  <variable name="ANDROID_SUPPORT_LIBRARY_VERSION" value="26+" /> </plugin> ```
+The default `ANDROID_SUPPORT_LIBRARY_VERSION` is set to `26+`.
+If you need a different version, add argument `--variable ANDROID_SUPPORT_LIBRARY_VERSION="{version}"`.
+
+Or edit `config.xml` with following,
+
+```xml
+<plugin name="cordova-plugin-camera-preview" spec="X.X.X">
+  <variable name="ANDROID_SUPPORT_LIBRARY_VERSION" value="26+" />
+</plugin>
+```
+
 # Sample App
-<a 
-href="https://github.com/cordova-plugin-camera-preview/cordova-plugin-camera-preview-sample-app">cordova-plugin-camera-preview-sample-app</a> 
-for a complete working Cordova example for Android and iOS platforms.
+
+<a href="https://github.com/cordova-plugin-camera-preview/cordova-plugin-camera-preview-sample-app">cordova-plugin-camera-preview-sample-app</a> for a complete working Cordova example for Android and iOS platforms.
+
 # Screenshots
-<img 
-src="https://raw.githubusercontent.com/cordova-plugin-camera-preview/cordova-plugin-camera-preview/master/img/android-1.png"/> 
-<img hspace="20" 
-src="https://raw.githubusercontent.com/cordova-plugin-camera-preview/cordova-plugin-camera-preview/master/img/android-2.png"/>
+
+<img src="https://raw.githubusercontent.com/cordova-plugin-camera-preview/cordova-plugin-camera-preview/master/img/android-1.png"/> <img hspace="20" src="https://raw.githubusercontent.com/cordova-plugin-camera-preview/cordova-plugin-camera-preview/master/img/android-2.png"/>
+
 # Credits
-Maintained by [Weston Ganger](https://westonganger.com) - [@westonganger](https://github.com/westonganger) 
-Created by Marcel Barbosa Pinto [@mbppower](https://github.com/mbppower) Â -->
+
+Maintained by [Weston Ganger](https://westonganger.com) - [@westonganger](https://github.com/westonganger)
+
+Created by Marcel Barbosa Pinto [@mbppower](https://github.com/mbppower)
+Â -->
+
 # Demo
-A working example can be found at 
-[Demo](https://github.com/capacitor-community/camera-preview/tree/master/demo)+
+A working example can be found at [Demo](https://github.com/capacitor-community/camera-preview/tree/master/demo)