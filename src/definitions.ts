--- conflicted
+++ resolved
@@ -30,13 +30,10 @@
   storeToFile?: boolean;
   /** Defaults to false - Android Only - Disable automatic rotation of the image, and let the browser deal with it (keep reading on how to achieve it) */
   disableExifHeaderStripping?: boolean;
-<<<<<<< HEAD
   /** Defaults to false - iOS only - Activate high resolution image capture so that output images are from the highest resolution possible on the device **/
   enableHighResolution?: boolean;
-=======
   /** Defaults to false - Web only - Disables audio stream to prevent permission requests and output switching */
   disableAudio?: boolean;
->>>>>>> 97243bee
 }
 export interface CameraPreviewPictureOptions {
   /** The picture height, optional, default 0 (Device default) */
