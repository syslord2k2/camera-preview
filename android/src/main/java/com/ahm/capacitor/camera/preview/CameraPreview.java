package com.ahm.capacitor.camera.preview;

import static android.Manifest.permission.CAMERA;

import android.app.FragmentManager;
import android.app.FragmentTransaction;
import android.content.pm.ActivityInfo;
import android.graphics.Color;
import android.graphics.Point;
import android.hardware.Camera;
import android.util.DisplayMetrics;
import android.util.TypedValue;
import android.view.Display;
import android.view.MotionEvent;
import android.view.View;
import android.view.ViewGroup;
import android.widget.FrameLayout;
import com.getcapacitor.JSObject;
import com.getcapacitor.Logger;
import com.getcapacitor.PermissionState;
import com.getcapacitor.Plugin;
import com.getcapacitor.PluginCall;
import com.getcapacitor.PluginMethod;
import com.getcapacitor.annotation.CapacitorPlugin;
import com.getcapacitor.annotation.Permission;
import com.getcapacitor.annotation.PermissionCallback;
import java.io.File;
import java.util.List;
import org.json.JSONArray;

@CapacitorPlugin(name = "CameraPreview", permissions = { @Permission(strings = { CAMERA }, alias = CameraPreview.CAMERA_PERMISSION_ALIAS) })
public class CameraPreview extends Plugin implements CameraActivity.CameraPreviewListener {

    static final String CAMERA_PERMISSION_ALIAS = "camera";

    private static String VIDEO_FILE_PATH = "";
    private static String VIDEO_FILE_EXTENSION = ".mp4";

    private String captureCallbackId = "";
    private String snapshotCallbackId = "";
    private String recordCallbackId = "";
    private String cameraStartCallbackId = "";

    // keep track of previously specified orientation to support locking orientation:
    private int previousOrientationRequest = -1;

    private CameraActivity fragment;
    private int containerViewId = 20;

    @PluginMethod
    public void echo(PluginCall call) {
        String value = call.getString("value");

        JSObject ret = new JSObject();
        ret.put("value", value);
        call.resolve(ret);
    }

    @PluginMethod
    public void start(PluginCall call) {
        if (PermissionState.GRANTED.equals(getPermissionState(CAMERA_PERMISSION_ALIAS))) {
            startCamera(call);
        } else {
            requestPermissionForAlias(CAMERA_PERMISSION_ALIAS, call, "handleCameraPermissionResult");
        }
    }

    @PluginMethod
    public void flip(PluginCall call) {
        try {
            fragment.switchCamera();
            call.resolve();
        } catch (Exception e) {
            Logger.debug(getLogTag(), "Camera flip exception: " + e);
            call.reject("failed to flip camera");
        }
    }

    @PluginMethod
    public void setOpacity(PluginCall call) {
        if (this.hasCamera(call) == false) {
            call.error("Camera is not running");
            return;
        }

        bridge.saveCall(call);
        Float opacity = call.getFloat("opacity", 1F);
        fragment.setOpacity(opacity);
    }

    @PluginMethod
    public void capture(PluginCall call) {
        if (this.hasCamera(call) == false) {
            call.reject("Camera is not running");
            return;
        }
        bridge.saveCall(call);
        captureCallbackId = call.getCallbackId();

        Integer quality = call.getInt("quality", 85);
        // Image Dimensions - Optional
        Integer width = call.getInt("width", 0);
        Integer height = call.getInt("height", 0);
        fragment.takePicture(width, height, quality);
    }

    @PluginMethod
    public void captureSample(PluginCall call) {
        if (this.hasCamera(call) == false) {
            call.reject("Camera is not running");
            return;
        }
        bridge.saveCall(call);
        snapshotCallbackId = call.getCallbackId();

        Integer quality = call.getInt("quality", 85);
        fragment.takeSnapshot(quality);
    }

    @PluginMethod
    public void stop(final PluginCall call) {
        bridge
            .getActivity()
            .runOnUiThread(
                new Runnable() {
                    @Override
                    public void run() {
                        FrameLayout containerView = getBridge().getActivity().findViewById(containerViewId);

                        // allow orientation changes after closing camera:
                        getBridge().getActivity().setRequestedOrientation(previousOrientationRequest);

                        if (containerView != null) {
                            ((ViewGroup) getBridge().getWebView().getParent()).removeView(containerView);
                            getBridge().getWebView().setBackgroundColor(Color.WHITE);
                            FragmentManager fragmentManager = getActivity().getFragmentManager();
                            FragmentTransaction fragmentTransaction = fragmentManager.beginTransaction();
                            fragmentTransaction.remove(fragment);
                            fragmentTransaction.commit();
                            fragment = null;

                            call.resolve();
                        } else {
                            call.reject("camera already stopped");
                        }
                    }
                }
            );
    }

    @PluginMethod
    public void getSupportedFlashModes(PluginCall call) {
        if (this.hasCamera(call) == false) {
            call.reject("Camera is not running");
            return;
        }

        Camera camera = fragment.getCamera();
        Camera.Parameters params = camera.getParameters();
        List<String> supportedFlashModes;
        supportedFlashModes = params.getSupportedFlashModes();
        JSONArray jsonFlashModes = new JSONArray();

        if (supportedFlashModes != null) {
            for (int i = 0; i < supportedFlashModes.size(); i++) {
                jsonFlashModes.put(new String(supportedFlashModes.get(i)));
            }
        }

        JSObject jsObject = new JSObject();
        jsObject.put("result", jsonFlashModes);
        call.resolve(jsObject);
    }

    @PluginMethod
    public void setFlashMode(PluginCall call) {
        if (this.hasCamera(call) == false) {
            call.reject("Camera is not running");
            return;
        }

        String flashMode = call.getString("flashMode");
        if (flashMode == null || flashMode.isEmpty() == true) {
            call.reject("flashMode required parameter is missing");
            return;
        }

        Camera camera = fragment.getCamera();
        Camera.Parameters params = camera.getParameters();

        List<String> supportedFlashModes;
        supportedFlashModes = camera.getParameters().getSupportedFlashModes();
        if (supportedFlashModes.indexOf(flashMode) > -1) {
            params.setFlashMode(flashMode);
        } else {
            call.reject("Flash mode not recognised: " + flashMode);
            return;
        }

        fragment.setCameraParameters(params);

        call.resolve();
    }

    @PluginMethod
    public void startRecordVideo(final PluginCall call) {
        if (this.hasCamera(call) == false) {
            call.reject("Camera is not running");
            return;
        }
        final String filename = "videoTmp";
        VIDEO_FILE_PATH = getActivity().getCacheDir().toString() + "/";

        final String position = call.getString("position", "front");
        final Integer width = call.getInt("width", 0);
        final Integer height = call.getInt("height", 0);
        final Boolean withFlash = call.getBoolean("withFlash", false);
        final Integer maxDuration = call.getInt("maxDuration", 0);
        // final Integer quality = call.getInt("quality", 0);
        bridge.saveCall(call);
        recordCallbackId = call.getCallbackId();

        bridge
            .getActivity()
            .runOnUiThread(
                new Runnable() {
                    @Override
                    public void run() {
                        // fragment.startRecord(getFilePath(filename), position, width, height, quality, withFlash);
                        fragment.startRecord(getFilePath(filename), position, width, height, 70, withFlash, maxDuration);
                    }
                }
            );

        call.resolve();
    }

    @PluginMethod
    public void stopRecordVideo(PluginCall call) {
        if (this.hasCamera(call) == false) {
            call.reject("Camera is not running");
            return;
        }

        System.out.println("stopRecordVideo - Callbackid=" + call.getCallbackId());

        bridge.saveCall(call);
        recordCallbackId = call.getCallbackId();

        // bridge.getActivity().runOnUiThread(new Runnable() {
        //     @Override
        //     public void run() {
        //         fragment.stopRecord();
        //     }
        // });

        fragment.stopRecord();
        // call.resolve();
    }

    @PermissionCallback
    private void handleCameraPermissionResult(PluginCall call) {
        if (PermissionState.GRANTED.equals(getPermissionState(CAMERA_PERMISSION_ALIAS))) {
            startCamera(call);
        } else {
            Logger.debug(getLogTag(), "User denied camera permission: " + getPermissionState(CAMERA_PERMISSION_ALIAS).toString());
            call.reject("Permission failed: user denied access to camera.");
        }
    }

    private void startCamera(final PluginCall call) {
        String position = call.getString("position");

        if (position == null || position.isEmpty() || "rear".equals(position)) {
            position = "back";
        } else {
            position = "front";
        }

        final Integer x = call.getInt("x", 0);
        final Integer y = call.getInt("y", 0);
        final Integer width = call.getInt("width", 0);
        final Integer height = call.getInt("height", 0);
        final Integer paddingBottom = call.getInt("paddingBottom", 0);
        final Boolean toBack = call.getBoolean("toBack", false);
        final Boolean storeToFile = call.getBoolean("storeToFile", false);
        final Boolean enableOpacity = call.getBoolean("enableOpacity", false);
        final Boolean enableZoom = call.getBoolean("enableZoom", false);
        final Boolean disableExifHeaderStripping = call.getBoolean("disableExifHeaderStripping", true);
        final Boolean lockOrientation = call.getBoolean("lockAndroidOrientation", false);
        previousOrientationRequest = getBridge().getActivity().getRequestedOrientation();

        fragment = new CameraActivity();
        fragment.setEventListener(this);
        fragment.defaultCamera = position;
        fragment.tapToTakePicture = false;
        fragment.dragEnabled = false;
        fragment.tapToFocus = true;
        fragment.disableExifHeaderStripping = disableExifHeaderStripping;
        fragment.storeToFile = storeToFile;
        fragment.toBack = toBack;
        fragment.enableOpacity = enableOpacity;
        fragment.enableZoom = enableZoom;

        bridge
            .getActivity()
            .runOnUiThread(
                new Runnable() {
                    @Override
                    public void run() {
                        DisplayMetrics metrics = getBridge().getActivity().getResources().getDisplayMetrics();
                        // lock orientation if specified in options:
                        if (lockOrientation) {
                            getBridge().getActivity().setRequestedOrientation(ActivityInfo.SCREEN_ORIENTATION_LOCKED);
                        }

                        // offset
                        int computedX = (int) TypedValue.applyDimension(TypedValue.COMPLEX_UNIT_DIP, x, metrics);
                        int computedY = (int) TypedValue.applyDimension(TypedValue.COMPLEX_UNIT_DIP, y, metrics);

                        // size
                        int computedWidth;
                        int computedHeight;
                        int computedPaddingBottom;

                        if (paddingBottom != 0) {
                            computedPaddingBottom = (int) TypedValue.applyDimension(TypedValue.COMPLEX_UNIT_DIP, paddingBottom, metrics);
                        } else {
                            computedPaddingBottom = 0;
                        }

                        if (width != 0) {
                            computedWidth = (int) TypedValue.applyDimension(TypedValue.COMPLEX_UNIT_DIP, width, metrics);
                        } else {
                            Display defaultDisplay = getBridge().getActivity().getWindowManager().getDefaultDisplay();
                            final Point size = new Point();
                            defaultDisplay.getSize(size);

                            computedWidth = (int) TypedValue.applyDimension(TypedValue.COMPLEX_UNIT_PX, size.x, metrics);
                        }

                        if (height != 0) {
                            computedHeight =
                                (int) TypedValue.applyDimension(TypedValue.COMPLEX_UNIT_DIP, height, metrics) - computedPaddingBottom;
                        } else {
                            Display defaultDisplay = getBridge().getActivity().getWindowManager().getDefaultDisplay();
                            final Point size = new Point();
                            defaultDisplay.getSize(size);

                            computedHeight =
                                (int) TypedValue.applyDimension(TypedValue.COMPLEX_UNIT_PX, size.y, metrics) - computedPaddingBottom;
                        }

                        fragment.setRect(computedX, computedY, computedWidth, computedHeight);

                        FrameLayout containerView = getBridge().getActivity().findViewById(containerViewId);
                        if (containerView == null) {
                            containerView = new FrameLayout(getActivity().getApplicationContext());
                            containerView.setId(containerViewId);

                            getBridge().getWebView().setBackgroundColor(Color.TRANSPARENT);
                            ((ViewGroup) getBridge().getWebView().getParent()).addView(containerView);
                            if (toBack == true) {
                                getBridge().getWebView().getParent().bringChildToFront(getBridge().getWebView());
                                setupBroadcast();
                            }

                            FragmentManager fragmentManager = getBridge().getActivity().getFragmentManager();
                            FragmentTransaction fragmentTransaction = fragmentManager.beginTransaction();
                            fragmentTransaction.add(containerView.getId(), fragment);
                            fragmentTransaction.commit();

                            call.resolve();
                        } else {
                            call.reject("camera already started");
                        }
                    }
<<<<<<< HEAD

                    FragmentManager fragmentManager = getBridge().getActivity().getFragmentManager();
                    FragmentTransaction fragmentTransaction = fragmentManager.beginTransaction();
                    fragmentTransaction.add(containerView.getId(), fragment);
                    fragmentTransaction.commit();

                    // NOTE: we don't return invoke call.resolve here because it must be invoked in onCameraStarted
                    // otherwise the plugin start method might resolve/return before the camera is actually set in CameraActivity
                    // onResume method (see this line mCamera = Camera.open(defaultCameraId);) and the next subsequent plugin
                    // method invocations (for example, getSupportedFlashModes) might fails with "Camera is not running" error
                    // because camera is not available yet and hasCamera method will return false
                    // Please also see https://developer.android.com/reference/android/hardware/Camera.html#open%28int%29
                    bridge.saveCall(call);
                    cameraStartCallbackId = call.getCallbackId();
                } else {
                    call.reject("camera already started");
=======
>>>>>>> e97b9aba
                }
            );
    }

    @Override
    protected void handleOnResume() {
        super.handleOnResume();
    }

    @Override
    public void onPictureTaken(String originalPicture) {
        JSObject jsObject = new JSObject();
        jsObject.put("value", originalPicture);
        bridge.getSavedCall(captureCallbackId).resolve(jsObject);
    }

    @Override
    public void onPictureTakenError(String message) {
        bridge.getSavedCall(captureCallbackId).reject(message);
    }

    @Override
    public void onSnapshotTaken(String originalPicture) {
        JSObject jsObject = new JSObject();
        jsObject.put("value", originalPicture);
        bridge.getSavedCall(snapshotCallbackId).resolve(jsObject);
    }

    @Override
    public void onSnapshotTakenError(String message) {
        bridge.getSavedCall(snapshotCallbackId).reject(message);
    }

    @Override
    public void onFocusSet(int pointX, int pointY) {}

    @Override
    public void onFocusSetError(String message) {}

    @Override
    public void onBackButton() {}

    @Override
    public void onCameraStarted() {
        PluginCall pluginCall = bridge.getSavedCall(cameraStartCallbackId);
        pluginCall.resolve();
        bridge.releaseCall(pluginCall);
    }

    @Override
    public void onStartRecordVideo() {}

    @Override
    public void onStartRecordVideoError(String message) {
        bridge.getSavedCall(recordCallbackId).reject(message);
    }

    @Override
    public void onStopRecordVideo(String file) {
        PluginCall pluginCall = bridge.getSavedCall(recordCallbackId);
        JSObject jsObject = new JSObject();
        jsObject.put("videoFilePath", file);
        pluginCall.resolve(jsObject);
    }

    @Override
    public void onStopRecordVideoError(String error) {
        bridge.getSavedCall(recordCallbackId).reject(error);
    }

    private boolean hasView(PluginCall call) {
        if (fragment == null) {
            return false;
        }

        return true;
    }

    private boolean hasCamera(PluginCall call) {
        if (this.hasView(call) == false) {
            return false;
        }

        if (fragment.getCamera() == null) {
            return false;
        }

        return true;
    }

    private String getFilePath(String filename) {
        String fileName = filename;

        int i = 1;

        while (new File(VIDEO_FILE_PATH + fileName + VIDEO_FILE_EXTENSION).exists()) {
            // Add number suffix if file exists
            fileName = filename + '_' + i;
            i++;
        }

        return VIDEO_FILE_PATH + fileName + VIDEO_FILE_EXTENSION;
    }

    private void setupBroadcast() {
        /** When touch event is triggered, relay it to camera view if needed so it can support pinch zoom */

        getBridge().getWebView().setClickable(true);
        getBridge()
            .getWebView()
            .setOnTouchListener(
                new View.OnTouchListener() {
                    @Override
                    public boolean onTouch(View v, MotionEvent event) {
                        if ((null != fragment) && (fragment.toBack == true)) {
                            fragment.frameContainerLayout.dispatchTouchEvent(event);
                        }
                        return false;
                    }
                }
            );
    }
}<|MERGE_RESOLUTION|>--- conflicted
+++ resolved
@@ -375,7 +375,6 @@
                             call.reject("camera already started");
                         }
                     }
-<<<<<<< HEAD
 
                     FragmentManager fragmentManager = getBridge().getActivity().getFragmentManager();
                     FragmentTransaction fragmentTransaction = fragmentManager.beginTransaction();
@@ -392,8 +391,6 @@
                     cameraStartCallbackId = call.getCallbackId();
                 } else {
                     call.reject("camera already started");
-=======
->>>>>>> e97b9aba
                 }
             );
     }
